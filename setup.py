--- conflicted
+++ resolved
@@ -50,11 +50,7 @@
                           'six',
                           'astropy',
                           'pysyzygy>=0.0.1',
-<<<<<<< HEAD
-                          'k2plr>=0.2.3',
-=======
                           'k2plr>=0.2.4',
->>>>>>> 48b19c6c
                           'PyPDF2'
                          ],
       scripts=['bin/everest', 'bin/everest-stats', 'bin/everest-status'],
