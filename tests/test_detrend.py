#!/usr/bin/env python
# -*- coding: utf-8 -*-
'''
test_detrend.py
---------------

Test the de-trending core.

'''

import everest
from everest.config import EVEREST_DAT
from k2plr.config import KPLR_ROOT
import os
import numpy as np
import shutil

def test_c1():
  '''
  Campaign 1 is a regular campaign with 2 breakpoints.
  
  '''
  
  # Copy the TPF file to the correct directory
  dest = os.path.join(KPLR_ROOT, 'data', 'k2', 'target_pixel_files', '201367065')
  if not os.path.exists(dest):
    os.makedirs(dest)
  orig = os.path.join(os.path.dirname(os.path.abspath(__file__)), 'ktwo201367065-c01_lpd-targ.fits.gz')
  shutil.copy(orig, dest)

  # Copy the K2SFF file to the correct directory
  dest = os.path.join(KPLR_ROOT, "data", "k2sff", '201367065')
  if not os.path.exists(dest):
    os.makedirs(dest)
  orig = os.path.join(os.path.dirname(os.path.abspath(__file__)), 'hlsp_k2sff_k2_lightcurve_201367065-c01_kepler_v1_llc.fits')
  shutil.copy(orig, dest)
  
  # Create a CBV file and place it in the correct directory
  #
  # Note that 'Xc01.txt' was created as follows:
  #
  # data = np.load('~/.everest2/k2/cbv/c01/X.npz')
  # np.savetxt('Xc01.txt', np.hstack([data['time'].reshape(-1,1), 
  #            data['X']]), header = ",".join([str(b) for b in data['breakpoints']]))
  #
  data = np.loadtxt(os.path.join(os.path.dirname(os.path.abspath(__file__)), 'Xc01.txt'))
  with open(os.path.join(os.path.dirname(os.path.abspath(__file__)), 'Xc01.txt'), 'r') as f:
    header = f.readline()
    breakpoints = [int(b) for b in header[2:-1].split(",")]
  time = data[:,0]
  X = data[:,1:]
  dest = os.path.join(EVEREST_DAT, 'k2', 'cbv', 'c01')
  if not os.path.exists(dest):
    os.makedirs(dest)
  np.savez(os.path.join(dest, 'X.npz'), time = time, X = X, breakpoints = breakpoints)
  
  # Run the de-trending
  star = everest.rPLD(201367065, clobber = True, mission = 'k2',
                      giter = 1, gmaxf = 3, lambda_arr = [1e0, 1e5, 1e10], oiter = 3,
                      pld_order = 2, get_hires = False, get_nearby = False)
  
  # Check!
  print("De-trended CDPP: %.3f ppm" % star.cdpp)
  assert (star.cdpp > 15.) and (star.cdpp < 19.), "De-trended CDPP is different from benchmark value (17.302 ppm)."
<<<<<<< HEAD

def test_c9():
  '''
  Campaign 9 is a split campaign (91, 92) with no other breakpoints.
  
  '''
  
  # Copy the TPF files to the correct directory
  dest = os.path.join(KPLR_ROOT, 'data', 'k2', 'target_pixel_files', '221312395')
  if not os.path.exists(dest):
    os.makedirs(dest)
  orig = os.path.join(os.path.dirname(os.path.abspath(__file__)), 'ktwo221312395-c91_lpd-targ.fits.gz')
  shutil.copy(orig, dest)
  orig = os.path.join(os.path.dirname(os.path.abspath(__file__)), 'ktwo221312395-c92_lpd-targ.fits.gz')
  shutil.copy(orig, dest)

  # Copy the K2SFF files to the correct directory
  dest = os.path.join(KPLR_ROOT, "data", "k2sff", '221312395')
  if not os.path.exists(dest):
    os.makedirs(dest)
  orig = os.path.join(os.path.dirname(os.path.abspath(__file__)), 'hlsp_k2sff_k2_lightcurve_221312395-c91_kepler_v1_llc.fits')
  shutil.copy(orig, dest)
  orig = os.path.join(os.path.dirname(os.path.abspath(__file__)), 'hlsp_k2sff_k2_lightcurve_221312395-c92_kepler_v1_llc.fits')
  shutil.copy(orig, dest)

  # Run the de-trending
  star = everest.rPLD(221312395, clobber = True, mission = 'k2', debug = True, # debug
                      giter = 1, gmaxf = 3, lambda_arr = [1e0, 1e5, 1e10], oiter = 3,
                      pld_order = 2, get_hires = False, get_nearby = False, aperture = 'k2sff_13')
  
  # Check!
  print("De-trended CDPP: %.3f ppm" % star.cdpp)
  assert (star.cdpp > 300.) and (star.cdpp < 400.), "De-trended CDPP is different from benchmark value (352.3 ppm)."
=======
  
  # Publish
  star.publish()
>>>>>>> 2ba1b77b
<|MERGE_RESOLUTION|>--- conflicted
+++ resolved
@@ -62,7 +62,9 @@
   # Check!
   print("De-trended CDPP: %.3f ppm" % star.cdpp)
   assert (star.cdpp > 15.) and (star.cdpp < 19.), "De-trended CDPP is different from benchmark value (17.302 ppm)."
-<<<<<<< HEAD
+
+  # Publish
+  star.publish()
 
 def test_c9():
   '''
@@ -95,9 +97,4 @@
   
   # Check!
   print("De-trended CDPP: %.3f ppm" % star.cdpp)
-  assert (star.cdpp > 300.) and (star.cdpp < 400.), "De-trended CDPP is different from benchmark value (352.3 ppm)."
-=======
-  
-  # Publish
-  star.publish()
->>>>>>> 2ba1b77b
+  assert (star.cdpp > 300.) and (star.cdpp < 400.), "De-trended CDPP is different from benchmark value (352.3 ppm)."