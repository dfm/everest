--- conflicted
+++ resolved
@@ -4,12 +4,7 @@
 from __future__ import division, print_function, absolute_import, unicode_literals
 
 # Version number
-<<<<<<< HEAD
-__version__ = "2.0"
-__subversion__ = "2.0.5"
-=======
-__version__ = "2.0.5"
->>>>>>> 5ca23533
+__version__ = "2.0.6"
 
 # Was everest imported from setup.py?
 try:
